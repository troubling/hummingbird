--- conflicted
+++ resolved
@@ -89,75 +89,6 @@
 	return name, parts[2], nil
 }
 
-<<<<<<< HEAD
-type PipeResponseWriter struct {
-	w      *io.PipeWriter
-	status int
-	header http.Header
-	done   chan bool
-	Logger srv.LowLevelLogger
-}
-
-func (w *PipeResponseWriter) Write(stuff []byte) (int, error) {
-	written, err := w.w.Write(stuff)
-	if err != nil {
-		w.Logger.Error("PipeResponseWriter Write() error", zap.Error(err))
-	}
-	return written, err
-}
-
-func (w *PipeResponseWriter) Header() http.Header {
-	return w.header
-}
-
-func (w *PipeResponseWriter) WriteHeader(status int) {
-	w.status = status
-	w.done <- true
-}
-
-func (w *PipeResponseWriter) Close() {
-	w.w.Close()
-}
-
-func NewPipeResponseWriter(writer *io.PipeWriter, done chan bool, logger srv.LowLevelLogger) *PipeResponseWriter {
-	header := make(map[string][]string)
-	return &PipeResponseWriter{
-		w:      writer,
-		header: header,
-		done:   done,
-		Logger: logger,
-	}
-}
-
-func (c *copyMiddleware) getSourceObject(object string, request *http.Request) (io.ReadCloser, http.Header, int) {
-	ctx := GetProxyContext(request)
-	subRequest, err := http.NewRequest("GET", object, nil)
-	if err != nil {
-		ctx.Logger.Error("getSourceObject GET error", zap.Error(err))
-		return nil, nil, 400
-	}
-	if request.FormValue("multipart-manifest") == "get" {
-		subRequest.URL.RawQuery = "multipart-manifest=get&format=raw"
-	}
-	copyItems(subRequest.Header, request.Header)
-	// FIXME. Are we going to do X-Newest?
-	subRequest.Header.Set("X-Newest", "true")
-	subRequest.Header.Del("X-Backend-Storage-Policy-Index")
-
-	pipeReader, pipeWriter := io.Pipe()
-	done := make(chan bool)
-	writer := NewPipeResponseWriter(pipeWriter, done, ctx.Logger)
-	go func() {
-		ctx.Subrequest(writer, subRequest, "copy", false)
-		writer.Close()
-	}()
-	<-done
-
-	return pipeReader, writer.Header(), writer.status
-}
-
-=======
->>>>>>> 066119d1
 func (c *copyMiddleware) handlePostAsCopy(writer *CopyWriter, request *http.Request) {
 	request.Method = "PUT"
 	writer.postAsCopy = true
@@ -278,12 +209,8 @@
 		writer.Logger.Info(fmt.Sprintf("Copying object from %s to %s", srcPath, request.URL.Path))
 	}
 
-<<<<<<< HEAD
-	srcBody, srcHeader, srcStatus := c.getSourceObject(common.Urlencode(srcPath), request)
-=======
 	pipe := &PipeResponse{}
 	srcBody, srcHeader, srcStatus := pipe.Get(common.Urlencode(srcPath), request, "copy")
->>>>>>> 066119d1
 	if srcBody != nil {
 		defer srcBody.Close()
 	}
@@ -300,17 +227,8 @@
 	}
 
 	origHeader := make(map[string][]string)
-<<<<<<< HEAD
-	copyItems(origHeader, request.Header)
+	CopyItems(origHeader, request.Header)
 	if common.LooksTrue(request.Header.Get("X-Fresh-Metadata")) {
-=======
-	CopyItems(origHeader, request.Header)
-	if writer.postAsCopy {
-		// Post-as-copy: ignore new sysmeta, copy existing sysmeta
-		RemoveItemsWithPrefix(request.Header, "X-Object-Sysmeta-")
-		copyItemsWithPrefix(request.Header, srcHeader, "X-Object-Sysmeta-")
-	} else if common.LooksTrue(request.Header.Get("X-Fresh-Metadata")) {
->>>>>>> 066119d1
 		// # x-fresh-metadata only applies to copy, not post-as-copy: ignore
 		// existing user metadata, update existing sysmeta with new
 		copyItemsWithPrefix(request.Header, srcHeader, "X-Object-Sysmeta-")
