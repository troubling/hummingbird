//  Copyright (c) 2018 Rackspace
//
//  Licensed under the Apache License, Version 2.0 (the "License");
//  you may not use this file except in compliance with the License.
//  You may obtain a copy of the License at
//
//     http://www.apache.org/licenses/LICENSE-2.0
//
//  Unless required by applicable law or agreed to in writing, software
//  distributed under the License is distributed on an "AS IS" BASIS,
//  WITHOUT WARRANTIES OR CONDITIONS OF ANY KIND, either express or
//  implied.
//  See the License for the specific language governing permissions and
//  limitations under the License.

// To use with keystone, create s3 style credentials
//   `openstack ec2 credentials create`
//
// To enable, add the following to `/etc/hummingbird/proxy-server.conf`
//
//   [filter:s3api]
//   enabled = true
//
// Example using boto2 and haio with tempauth:
//
//  from boto.s3.connection import S3Connection
//  connection = S3Connection(
//    aws_access_key_id="test:tester",
//    aws_secret_access_key="testing",
//    port=8080,
//    host='127.0.0.1',
//    is_secure=False,
//    calling_format=boto.s3.connection.OrdinaryCallingFormat()
//  )
//  connection.get_all_buckets()
//
//  If you are using keystone auth, substitue the key and access key returned from keystone

package middleware

import (
	"encoding/base64"
	"encoding/json"
	"encoding/xml"
	"fmt"
	"net/http"
	"strconv"
	"strings"

	"github.com/troubling/hummingbird/accountserver"
	"github.com/troubling/hummingbird/common/conf"
	"github.com/troubling/hummingbird/common/srv"
	"github.com/troubling/hummingbird/containerserver"
	"github.com/uber-go/tally"
)

const (
	s3Xmlns = "http://s3.amazonaws.com/doc/2006-03-01"
)

type s3Response struct {
	Code    string
	Message string
}

var s3Responses = map[int]s3Response{
	// NOTE: These are meant to be generic responses
	403: {"AccessDenied", "Access Denied"},
	501: {"NotImplemented", "A header you provided implies functionality that is not implemented."},
	500: {"InternalError", "We encountered an internal error. Please try again."},
	503: {"ServiceUnavailable", "Reduce your request rate."},
	411: {"MissingContentLength", "You must provide the Content-Length HTTP header."},
}

type s3Owner struct {
	ID          string `xml:"ID"`
	DisplayName string `xml:"DisplayName"`
}

type s3BucketInfo struct {
	Name         string `xml:"Name"`
	CreationDate string `xml:"CreationDate"`
}

type s3BucketList struct {
	XMLName xml.Name       `xml:"ListAllMyBucketsResult"`
	Xmlns   string         `xml:"xmlns,attr"`
	Owner   s3Owner        `xml:"Owner"`
	Buckets []s3BucketInfo `xml:"Buckets>Bucket"`
}

func NewS3BucketList() *s3BucketList {
	return &s3BucketList{Xmlns: s3Xmlns}
}

type s3ObjectInfo struct {
	Name         string   `xml:"Key"`
	LastModified string   `xml:"LastModified"`
	ETag         string   `xml:"ETag"`
	Size         int64    `xml:"Size"`
	StorageClass string   `xml:"StorageClass"`
	Owner        *s3Owner `xml:"Owner,omitempty"`
}

type s3ObjectList struct {
	XMLName               xml.Name       `xml:"ListBucketResult"`
	Xmlns                 string         `xml:"xmlns,attr"`
	Name                  string         `xml:"Name"`
	Prefix                string         `xml:"Prefix"`
	Marker                string         `xml:"Marker"`
	NextMarker            string         `xml:"NextMarker"`
	MaxKeys               int            `xml:"MaxKeys"`
	IsTruncated           bool           `xml:"IsTruncated"`
	ContinuationToken     string         `xml:"ContinuationToken,omitempty"`
	NextContinuationToken string         `xml:"NextContinationToken,omitempty"`
	StartAfter            string         `xml:"StartAfter,omitempty"`
	KeyCount              string         `xml:"KeyCount,omitempty"`
	Objects               []s3ObjectInfo `xml:"Contents"`
}

func NewS3ObjectList() *s3ObjectList {
	return &s3ObjectList{Xmlns: s3Xmlns}
}

type s3Error struct {
	XMLName   xml.Name `xml:"Error"`
	Code      string   `xml:"Code"`
	Message   string   `xml:"Message"`
	Resource  string   `xml:"Resource"`
	RequestId string   `xml:"RequestId"`
}

func NewS3Error() *s3Error {
	return &s3Error{}
}

// This will wrap http.ResponseWriter to support s3 style xml responses on errors
// TODO: This may still need some work for more specific error responses
type s3ResponseWriterWrapper struct {
	writer    http.ResponseWriter
	hijack    bool
	resource  string
	requestId string
	msg       []byte
}

func newS3ResponseWriterWrapper(w http.ResponseWriter, r *http.Request) *s3ResponseWriterWrapper {
	ctx := GetProxyContext(r)
	return &s3ResponseWriterWrapper{
		writer:    w,
		hijack:    false,
		resource:  r.URL.Path,
		requestId: ctx.TxId,
	}
}

func (w *s3ResponseWriterWrapper) Header() http.Header {
	return w.writer.Header()
}

func (w *s3ResponseWriterWrapper) WriteHeader(statusCode int) {
	if statusCode/100 != 2 {
		// We are going to hijack to return an S3 style result
		w.hijack = true
		if statusCode == 401 {
			statusCode = 403 // S3 returns 403 instead of 401
		}
		msg := NewS3Error()
		msg.Code = s3Responses[statusCode].Code
		msg.Message = s3Responses[statusCode].Message
		msg.Resource = w.resource
		msg.RequestId = w.requestId
		output, err := xml.MarshalIndent(msg, "", "  ")
		if err != nil {
			w.hijack = false
			w.WriteHeader(500)
		}
		output = []byte(xml.Header + string(output))
		headers := w.writer.Header()
		headers.Set("Content-Type", "application/xml; charset=utf-8")
		headers.Set("Content-Length", strconv.Itoa(len(output)))
		w.msg = output
	}
	w.writer.WriteHeader(statusCode)
}

func (w *s3ResponseWriterWrapper) Write(buf []byte) (int, error) {
	if !w.hijack {
		return w.writer.Write(buf)
	} else {
		n, err := w.writer.Write(w.msg)
		return n, err
	}
}

type s3ApiHandler struct {
	next           http.Handler
	ctx            *ProxyContext
	account        string
	container      string
	object         string
	path           string
	signature      string
	requestsMetric tally.Counter
}

func s3PathSplit(path string) (string, string) {
	parts := strings.SplitN(path, "/", 3)
	switch len(parts) {
	case 3:
		return parts[1], parts[2]
	case 2:
		return parts[1], ""
	default:
		return "", ""
	}
}

func (s *s3ApiHandler) ServeHTTP(writer http.ResponseWriter, request *http.Request) {
	ctx := GetProxyContext(request)
	// Check if this is an S3 request
	if ctx.S3Auth == nil || strings.HasPrefix(strings.ToLower(request.URL.Path), "/v1/") {
		// Not an S3 request
		s.next.ServeHTTP(writer, request)
		return
	}

	s.container, s.object = s3PathSplit(request.URL.Path)
	s.account = ctx.S3Auth.Account

	// TODO: Validate the container
	// Generate the hbird api path
	if s.object != "" {
		s.path = fmt.Sprintf("/v1/AUTH_%s/%s/%s", s.account, s.container, s.object)
	} else if s.container != "" {
		s.path = fmt.Sprintf("/v1/AUTH_%s/%s", s.account, s.container)
	} else {
		s.path = fmt.Sprintf("/v1/AUTH_%s", s.account)
	}
	// TODO: Handle metadata?

	if s.object != "" {
		s.handleObjectRequest(writer, request)
		return
	} else if s.container != "" {
		s.handleContainerRequest(writer, request)
		return
	} else {
		s.handleAccountRequest(writer, request)
		return
	}
}

func (s *s3ApiHandler) handleObjectRequest(writer http.ResponseWriter, request *http.Request) {
	ctx := GetProxyContext(request)

<<<<<<< HEAD
	if request.Method == "DELETE" {
		newReq, err := ctx.newSubrequest("DELETE", s.path, http.NoBody, request, "s3api")
		if err != nil {
			srv.SimpleErrorResponse(writer, http.StatusInternalServerError, err.Error())
		}
=======
	if request.Method == "PUT" {
		newReq, err := ctx.newSubrequest("PUT", s.path, request.Body, request, "s3api")
		if err != nil {
			srv.SimpleErrorResponse(writer, http.StatusInternalServerError, err.Error())
		}
		newReq.Header.Set("Content-Length", request.Header.Get("Content-Length"))
		newReq.Header.Set("Content-Type", request.Header.Get("Content-Type"))
>>>>>>> 3e71308b
		cap := NewCaptureWriter()
		ctx.serveHTTPSubrequest(cap, newReq)
		if cap.status/100 != 2 {
			srv.StandardResponse(writer, cap.status)
			return
		} else {
<<<<<<< HEAD
			writer.WriteHeader(204)
=======
			writer.Header().Set("ETag", "\""+cap.Header().Get("ETag")+"\"")
			writer.Header().Set("Content-Length", cap.Header().Get("Content-Length"))
			writer.WriteHeader(200)
>>>>>>> 3e71308b
			return
		}
	}

	// If we didn't get to anything, then return no implemented
	srv.SimpleErrorResponse(writer, http.StatusNotImplemented, "Not Implemented")
}

func (s *s3ApiHandler) handleContainerRequest(writer http.ResponseWriter, request *http.Request) {
	ctx := GetProxyContext(request)

	if request.Method == "HEAD" {
		newReq, err := ctx.newSubrequest("HEAD", s.path, http.NoBody, request, "s3api")
		if err != nil {
			srv.SimpleErrorResponse(writer, http.StatusInternalServerError, err.Error())
			return
		}
		cap := NewCaptureWriter()
		ctx.serveHTTPSubrequest(cap, newReq)
		if cap.status/100 != 2 {
			srv.StandardResponse(writer, cap.status)
			return
		} else {
			writer.WriteHeader(200)
			return
		}
	}

	if request.Method == "DELETE" {
		newReq, err := ctx.newSubrequest("DELETE", s.path, http.NoBody, request, "s3api")
		if err != nil {
			srv.SimpleErrorResponse(writer, http.StatusInternalServerError, err.Error())
		}
		cap := NewCaptureWriter()
		ctx.serveHTTPSubrequest(cap, newReq)
		if cap.status/100 != 2 {
			srv.StandardResponse(writer, cap.status)
			return
		} else {
			writer.WriteHeader(204)
			return
		}
	}

	if request.Method == "PUT" {
		newReq, err := ctx.newSubrequest("PUT", s.path, http.NoBody, request, "s3api")
		if err != nil {
			srv.SimpleErrorResponse(writer, http.StatusInternalServerError, err.Error())
		}
		cap := NewCaptureWriter()
		ctx.serveHTTPSubrequest(cap, newReq)
		if cap.status/100 != 2 {
			srv.StandardResponse(writer, cap.status)
			return
		} else {
			writer.WriteHeader(200)
			return
		}
	}

	if request.Method == "GET" {
		q := request.URL.Query()
		maxKeys, err := strconv.Atoi(q.Get("max-keys"))
		if err != nil {
			maxKeys = 1000
		}
		newReq, err := ctx.newSubrequest("GET", s.path, http.NoBody, request, "s3api")
		if err != nil {
			srv.SimpleErrorResponse(writer, http.StatusInternalServerError, err.Error())
			return
		}
		newReq.Header.Set("Accept", "application/json")
		nq := newReq.URL.Query()
		nq.Set("limit", strconv.Itoa(maxKeys+1))
		ver := q.Get("list-type")
		marker := q.Get("marker")
		prefix := q.Get("prefix")
		delimeter := q.Get("delimeter")
		fetchOwner := false
		if ver == "2" {
			marker = q.Get("start-after")
			cont := q.Get("continuation-token")
			if cont != "" {
				if b, err := base64.StdEncoding.DecodeString(cont); err == nil {
					marker = string(b)
				}
			}
			fetchOwner, err = strconv.ParseBool(q.Get("fetch-owner"))
			if err != nil {
				fetchOwner = false
			}
		}
		if marker != "" {
			nq.Set("marker", marker)
		}
		if prefix != "" {
			nq.Set("prefix", prefix)
		}
		if delimeter != "" {
			nq.Set("delimiter", delimeter)
		}
		cap := NewCaptureWriter()
		newReq.URL.RawQuery = nq.Encode()
		ctx.serveHTTPSubrequest(cap, newReq)
		if cap.status/100 != 2 {
			srv.StandardResponse(writer, cap.status)
			return
		}
		objectListing := []containerserver.ObjectListingRecord{}
		err = json.Unmarshal(cap.body, &objectListing)
		if err != nil {
			srv.SimpleErrorResponse(writer, http.StatusInternalServerError, err.Error())
			return
		}
		truncated := maxKeys > 0 && len(objectListing) > maxKeys
		if len(objectListing) > maxKeys {
			objectListing = objectListing[:maxKeys]
		}
		objectList := NewS3ObjectList()
		objectList.Name = s.container
		objectList.MaxKeys = maxKeys
		objectList.IsTruncated = truncated
		objectList.Marker = marker
		objectList.Prefix = prefix
		if ver == "2" {
			if truncated {
				objectList.NextContinuationToken = base64.StdEncoding.EncodeToString([]byte(objectListing[len(objectListing)].Name))
			}
			objectList.ContinuationToken = q.Get("continuation-token")
			objectList.StartAfter = q.Get("start-after")
			objectList.KeyCount = strconv.Itoa(len(objectListing))
		} else {
			if truncated && delimeter != "" {
				objectList.NextMarker = objectListing[len(objectListing)].Name
			}
		}
		for _, o := range objectListing {
			obj := s3ObjectInfo{
				Name:         o.Name,
				LastModified: o.LastModified + "Z",
				ETag:         "\"" + o.ETag + "\"",
				Size:         o.Size,
				StorageClass: "STANDARD",
			}
			if fetchOwner || ver != "2" {
				obj.Owner = &s3Owner{
					ID:          ctx.S3Auth.Account,
					DisplayName: ctx.S3Auth.Account,
				}
			}
			objectList.Objects = append(objectList.Objects, obj)
		}
		output, err := xml.MarshalIndent(objectList, "", "  ")
		if err != nil {
			srv.SimpleErrorResponse(writer, http.StatusInternalServerError, err.Error())
			return
		}
		output = []byte(xml.Header + string(output))
		headers := writer.Header()
		headers.Set("Content-Type", "application/xml; charset=utf-8")
		headers.Set("Content-Length", strconv.Itoa(len(output)))
		writer.WriteHeader(200)
		writer.Write(output)
		return

	}
	// If we didn't get to anything, then return no implemented
	srv.SimpleErrorResponse(writer, http.StatusNotImplemented, "Not Implemented")
}

func (s *s3ApiHandler) handleAccountRequest(writer http.ResponseWriter, request *http.Request) {
	ctx := GetProxyContext(request)
	if request.Method == "GET" {
		newReq, err := ctx.newSubrequest("GET", s.path, http.NoBody, request, "s3api")
		if err != nil {
			srv.SimpleErrorResponse(writer, http.StatusInternalServerError, err.Error())
			return
		}
		newReq.Header.Set("Accept", "application/json")
		cap := NewCaptureWriter()
		ctx.serveHTTPSubrequest(cap, newReq)
		if cap.status/100 != 2 {
			srv.StandardResponse(writer, cap.status)
			return
		}
		containerListing := []accountserver.ContainerListingRecord{}
		err = json.Unmarshal(cap.body, &containerListing)
		if err != nil {
			srv.SimpleErrorResponse(writer, http.StatusInternalServerError, err.Error())
			return
		}
		bucketList := NewS3BucketList()
		bucketList.Owner.ID = ctx.S3Auth.Account
		bucketList.Owner.DisplayName = ctx.S3Auth.Account
		// NOTE: The container list api doesn't have a creation date for the container, so we use an "arbitrary" date.
		for _, c := range containerListing {
			bucketList.Buckets = append(bucketList.Buckets, s3BucketInfo{
				Name:         c.Name,
				CreationDate: "2009-02-03T16:45:09.000Z",
			})
		}
		output, err := xml.MarshalIndent(bucketList, "", "  ")
		if err != nil {
			srv.SimpleErrorResponse(writer, http.StatusInternalServerError, err.Error())
			return
		}
		output = []byte(xml.Header + string(output))
		headers := writer.Header()
		headers.Set("Content-Type", "application/xml; charset=utf-8")
		headers.Set("Content-Length", strconv.Itoa(len(output)))
		writer.WriteHeader(200)
		writer.Write(output)
		return

	}

	// No other methods are allowed at the account level
	srv.StandardResponse(writer, http.StatusMethodNotAllowed)
}

func NewS3Api(config conf.Section, metricsScope tally.Scope) (func(http.Handler) http.Handler, error) {
	enabled, ok := config.Section["enabled"]
	if !ok || strings.Compare(strings.ToLower(enabled), "false") == 0 {
		// s3api is disabled, so pass the request on
		return func(next http.Handler) http.Handler {
			return http.HandlerFunc(func(writer http.ResponseWriter, request *http.Request) {
				next.ServeHTTP(writer, request)
			})
		}, nil
	}
	RegisterInfo("s3Api", map[string]interface{}{})
	return s3Api(metricsScope.Counter("s3Api_requests")), nil
}

func s3Api(requestsMetric tally.Counter) func(next http.Handler) http.Handler {
	return func(next http.Handler) http.Handler {
		return http.HandlerFunc(func(writer http.ResponseWriter, request *http.Request) {
			(&s3ApiHandler{next: next, requestsMetric: requestsMetric}).ServeHTTP(writer, request)
		})
	}
}<|MERGE_RESOLUTION|>--- conflicted
+++ resolved
@@ -254,13 +254,22 @@
 func (s *s3ApiHandler) handleObjectRequest(writer http.ResponseWriter, request *http.Request) {
 	ctx := GetProxyContext(request)
 
-<<<<<<< HEAD
-	if request.Method == "DELETE" {
-		newReq, err := ctx.newSubrequest("DELETE", s.path, http.NoBody, request, "s3api")
-		if err != nil {
-			srv.SimpleErrorResponse(writer, http.StatusInternalServerError, err.Error())
-		}
-=======
+  if request.Method == "DELETE" {
+    newReq, err := ctx.newSubrequest("DELETE", s.path, http.NoBody, request, "s3api")
+    if err != nil {
+      srv.SimpleErrorResponse(writer, http.StatusInternalServerError, err.Error())
+    }
+    cap := NewCaptureWriter()
+    ctx.serveHTTPSubrequest(cap, newReq)
+    if cap.status/100 != 2 {
+      srv.StandardResponse(writer, cap.status)
+      return
+    } else {
+      writer.WriteHeader(204)
+      return
+    }
+  }
+  
 	if request.Method == "PUT" {
 		newReq, err := ctx.newSubrequest("PUT", s.path, request.Body, request, "s3api")
 		if err != nil {
@@ -268,24 +277,18 @@
 		}
 		newReq.Header.Set("Content-Length", request.Header.Get("Content-Length"))
 		newReq.Header.Set("Content-Type", request.Header.Get("Content-Type"))
->>>>>>> 3e71308b
 		cap := NewCaptureWriter()
 		ctx.serveHTTPSubrequest(cap, newReq)
 		if cap.status/100 != 2 {
 			srv.StandardResponse(writer, cap.status)
 			return
 		} else {
-<<<<<<< HEAD
-			writer.WriteHeader(204)
-=======
 			writer.Header().Set("ETag", "\""+cap.Header().Get("ETag")+"\"")
 			writer.Header().Set("Content-Length", cap.Header().Get("Content-Length"))
 			writer.WriteHeader(200)
->>>>>>> 3e71308b
-			return
-		}
-	}
-
+			return
+		}
+	}
 	// If we didn't get to anything, then return no implemented
 	srv.SimpleErrorResponse(writer, http.StatusNotImplemented, "Not Implemented")
 }
