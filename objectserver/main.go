package objectserver

import (
	"crypto/md5"
	"encoding/json"
	"fmt"
	"io"
	"io/ioutil"
	"log/syslog"
	"mime/multipart"
	"net/http"
	"net/textproto"
	"os"
	"strconv"
	"strings"
	"syscall"
	"time"

	"hummingbird/common"
)

type ObjectHandler struct {
	driveRoot      string
	hashPathPrefix string
	hashPathSuffix string
	checkMounts    bool
	disableFsync   bool
	asyncFinalize  bool
	asyncFsync     bool
	dropCache      bool
	allowedHeaders map[string]bool
	logger         *syslog.Writer
	diskLimit      int64
	diskInUse      map[string]int64
}

func (server *ObjectHandler) ObjGetHandler(writer *hummingbird.WebWriter, request *hummingbird.WebRequest, vars map[string]string) {
	headers := writer.Header()
	hashDir, err := ObjHashDir(vars, server.driveRoot, server.hashPathPrefix, server.hashPathSuffix, server.checkMounts)
	if err != nil {
		writer.StandardResponse(507)
		return
	}
	dataFile, metaFile := ObjectFiles(hashDir)
	if dataFile == "" || strings.HasSuffix(dataFile, ".ts") {
		writer.StandardResponse(http.StatusNotFound)
		return
	}

	metadata, err := ObjectMetadata(dataFile, metaFile)
	if err != nil {
		request.LogError("Error getting metadata from (%s, %s): %s", dataFile, metaFile, err.Error())
		writer.StandardResponse(http.StatusInternalServerError)
		return
	}
	contentLength, err := strconv.ParseInt(metadata["Content-Length"].(string), 10, 64)

	file, err := os.Open(dataFile)
	if err != nil {
		http.Error(writer, http.StatusText(http.StatusNotFound), http.StatusNotFound)
		return
	}
	defer file.Close()

	if stat, _ := file.Stat(); stat.Size() != contentLength {
		if QuarantineHash(hashDir) == nil {
			InvalidateHash(hashDir, !server.disableFsync)
		}
		http.Error(writer, http.StatusText(http.StatusNotFound), http.StatusNotFound)
		return
	}

	if deleteAt, ok := metadata["X-Delete-At"].(string); ok {
		if deleteTime, err := hummingbird.ParseDate(deleteAt); err == nil && deleteTime.Before(time.Now()) {
			writer.StandardResponse(http.StatusNotFound)
			return
		}
	}

	lastModified, err := hummingbird.ParseDate(metadata["X-Timestamp"].(string))
	if err != nil {
		request.LogError("Error getting timestamp from %s: %s", dataFile, err.Error())
		writer.StandardResponse(http.StatusInternalServerError)
		return
	}
	lastModifiedHeader := lastModified
	if lastModified.Nanosecond() > 0 { // for some reason, Last-Modified is ceil(X-Timestamp)
		lastModifiedHeader = lastModified.Truncate(time.Second).Add(time.Second)
	}
	headers.Set("Last-Modified", lastModifiedHeader.Format(time.RFC1123))
	headers.Set("ETag", fmt.Sprintf("\"%s\"", metadata["ETag"].(string)))
	xTimestamp, err := hummingbird.GetEpochFromTimestamp(metadata["X-Timestamp"].(string))
	if err != nil {
		request.LogError("Error getting the epoch time from x-timestamp: %s", err.Error())
		http.Error(writer, "Invalid X-Timestamp header", http.StatusBadRequest)
		return
	}
	headers.Set("X-Timestamp", xTimestamp)
	headers.Set("X-Backend-Timestamp", metadata["X-Timestamp"].(string))
	for key, value := range metadata {
		if allowed, ok := server.allowedHeaders[key.(string)]; (ok && allowed) || strings.HasPrefix(key.(string), "X-Object-Meta-") {
			headers.Set(key.(string), value.(string))
		}
	}

	if im := request.Header.Get("If-Match"); im != "" && !strings.Contains(im, metadata["ETag"].(string)) {
		writer.StandardResponse(http.StatusPreconditionFailed)
		return
	}
	if inm := request.Header.Get("If-None-Match"); inm != "" && strings.Contains(inm, metadata["ETag"].(string)) {
		writer.StandardResponse(http.StatusNotModified)
		return
	}
	if ius, err := hummingbird.ParseDate(request.Header.Get("If-Unmodified-Since")); err == nil && lastModified.After(ius) {
		writer.StandardResponse(http.StatusPreconditionFailed)
		return
	}
	if ims, err := hummingbird.ParseDate(request.Header.Get("If-Modified-Since")); err == nil && lastModified.Before(ims) {
		writer.StandardResponse(http.StatusNotModified)
		return
	}
	headers.Set("Accept-Ranges", "bytes")
	headers.Set("Content-Type", metadata["Content-Type"].(string))
	headers.Set("Content-Length", metadata["Content-Length"].(string))

	if rangeHeader := request.Header.Get("Range"); rangeHeader != "" {
		ranges, err := hummingbird.ParseRange(rangeHeader, contentLength)
		if err != nil {
			writer.StandardResponse(http.StatusRequestedRangeNotSatisfiable)
			return
		} else if ranges != nil && len(ranges) == 1 {
			headers.Set("Content-Length", strconv.FormatInt(int64(ranges[0].End-ranges[0].Start), 10))
			writer.WriteHeader(http.StatusPartialContent)
			file.Seek(ranges[0].Start, os.SEEK_SET)
			io.CopyN(writer, file, ranges[0].End-ranges[0].Start)
			return
		} else if ranges != nil && len(ranges) > 1 {
			w := multipart.NewWriter(writer)
			responseLength := int64(6 + len(w.Boundary()) + (len(w.Boundary())+len(metadata["Content-Type"].(string))+47)*len(ranges))
			for _, rng := range ranges {
				responseLength += int64(len(fmt.Sprintf("%d-%d/%d", rng.Start, rng.End-1, contentLength))) + rng.End - rng.Start
			}
			headers.Set("Content-Length", strconv.FormatInt(responseLength, 10))
			headers.Set("Content-Type", "multipart/byteranges; boundary="+w.Boundary())
			writer.WriteHeader(http.StatusPartialContent)
			for _, rng := range ranges {
				part, _ := w.CreatePart(textproto.MIMEHeader{"Content-Type": []string{metadata["Content-Type"].(string)},
					"Content-Range": []string{fmt.Sprintf("bytes %d-%d/%d", rng.Start, rng.End-1, contentLength)}})
				file.Seek(rng.Start, os.SEEK_SET)
				io.CopyN(part, file, rng.End-rng.Start)
			}
			w.Close()
			return
		}
	}
	writer.WriteHeader(http.StatusOK)
	if request.Method == "GET" {
		io.Copy(writer, file)
		if server.dropCache {
			go hummingbird.DropBufferCache(int(file.Fd()), contentLength)
		}
	} else {
		writer.Write([]byte{})
	}
}

func (server *ObjectHandler) ObjPutHandler(writer *hummingbird.WebWriter, request *hummingbird.WebRequest, vars map[string]string) {
	outHeaders := writer.Header()
	if !hummingbird.ValidTimestamp(request.Header.Get("X-Timestamp")) {
	  	http.Error(writer, "Invalid X-Timestamp header", http.StatusBadRequest)
		return
	}
	if request.Header.Get("Content-Type") == "" {
	  	http.Error(writer, "No content type", http.StatusBadRequest)
		return
	}
	hashDir, err := ObjHashDir(vars, server.driveRoot, server.hashPathPrefix, server.hashPathSuffix, server.checkMounts)
	if err != nil {
		http.Error(writer, "Insufficent Storage", 507)
		return
	}
	if inm := request.Header.Get("If-None-Match"); inm == "*" {
		dataFile, _ := ObjectFiles(hashDir)
		if dataFile != "" && !strings.HasSuffix(dataFile, ".ts") {
			writer.StandardResponse(http.StatusPreconditionFailed)
			return
		}
	}

	if os.MkdirAll(hashDir, 0770) != nil || os.MkdirAll(ObjTempDir(vars, server.driveRoot), 0770) != nil {
		request.LogError("Error creating temp directory: %s", ObjTempDir(vars, server.driveRoot))
		writer.StandardResponse(http.StatusInternalServerError)
		return
	}
<<<<<<< HEAD
	requestTimestamp, err := hummingbird.StandardizeTimestamp(request.Header.Get("X-Timestamp"))
	if err != nil {
		request.LogError("Error standardizing request X-Timestamp: %s", err.Error())
		http.Error(writer, "Invalid X-Timestamp header", http.StatusBadRequest)
		return
	}

	fileName := fmt.Sprintf("%s/%s.data", hashDir, requestTimestamp)
=======
	floatTimestamp, _ := strconv.ParseFloat(request.Header.Get("X-Timestamp"), 64)
	fileName := fmt.Sprintf("%s/%.5f.data", hashDir, floatTimestamp) // TODO: use alan's func for this
>>>>>>> 89762e12
	tempFile, err := ioutil.TempFile(ObjTempDir(vars, server.driveRoot), "PUT")
	if err != nil {
		request.LogError("Error creating temporary file in %s: %s", server.driveRoot, err.Error())
		writer.StandardResponse(http.StatusInternalServerError)
		return
	}
	if contentLength, err := strconv.ParseInt(request.Header.Get("Content-Length"), 10, 64); err == nil {
		syscall.Fallocate(int(tempFile.Fd()), 1, 0, contentLength)
	}
	defer tempFile.Close()
	defer os.RemoveAll(tempFile.Name())
	metadata := make(map[string]interface{})
	metadata["name"] = fmt.Sprintf("/%s/%s/%s", vars["account"], vars["container"], vars["obj"])
	metadata["X-Timestamp"] = requestTimestamp
	metadata["Content-Type"] = request.Header.Get("Content-Type")
	for key := range request.Header {
		if allowed, ok := server.allowedHeaders[key]; (ok && allowed) || strings.HasPrefix(key, "X-Object-Meta-") {
			metadata[key] = request.Header.Get(key)
		}
	}
	hash := md5.New()
	totalSize, err := io.Copy(hash, io.TeeReader(request.Body, tempFile))
	if err != nil {
		request.LogError("Error writing to file %s: %s", tempFile.Name(), err.Error())
		writer.StandardResponse(http.StatusInternalServerError)
		return
	}
	metadata["Content-Length"] = strconv.FormatInt(totalSize, 10)
	metadata["ETag"] = fmt.Sprintf("%x", hash.Sum(nil))
	requestEtag := request.Header.Get("ETag")
	if requestEtag != "" && requestEtag != metadata["ETag"].(string) {
		http.Error(writer, "Unprocessable Entity", 422)
		return
	}
	outHeaders.Set("ETag", metadata["ETag"].(string))
	WriteMetadata(int(tempFile.Fd()), metadata)

	if !server.disableFsync {
		if server.asyncFsync {
			go tempFile.Sync()
		} else {
			tempFile.Sync()
		}
	}
	os.Rename(tempFile.Name(), fileName)
	if server.dropCache {
		go hummingbird.DropBufferCache(int(tempFile.Fd()), totalSize)
	}

	finalize := func() {
		UpdateContainer(metadata, request, vars, hashDir)
		if request.Header.Get("X-Delete-At") != "" || request.Header.Get("X-Delete-After") != "" {
			UpdateDeleteAt(request, vars, metadata, hashDir)
		}
		HashCleanupListDir(hashDir, request)
		InvalidateHash(hashDir, !server.disableFsync)
	}
	if server.asyncFinalize {
		go finalize()
	} else {
		finalize()
	}
	writer.StandardResponse(http.StatusCreated)
}

func (server *ObjectHandler) ObjDeleteHandler(writer *hummingbird.WebWriter, request *hummingbird.WebRequest, vars map[string]string) {
	headers := writer.Header()
	hashDir, err := ObjHashDir(vars, server.driveRoot, server.hashPathPrefix, server.hashPathSuffix, server.checkMounts)
	if err != nil {
		http.Error(writer, "Insufficent Storage", 507)
		return
	}
	dataFile, metaFile := ObjectFiles(hashDir)
	if ida := request.Header.Get("X-If-Delete-At"); ida != "" {
		_, err = strconv.ParseInt(ida, 10, 64)
		if err != nil {
			writer.StandardResponse(http.StatusBadRequest)
			return
		}
		if dataFile != "" && !strings.HasSuffix(dataFile, ".ts") {
			writer.StandardResponse(http.StatusPreconditionFailed)
			return
		}
		metadata, err := ObjectMetadata(dataFile, metaFile)
		if err != nil {
			request.LogError("Error getting metadata from (%s, %s): %s", dataFile, metaFile, err.Error())
			writer.StandardResponse(http.StatusInternalServerError)
			return
		}
		if _, ok := metadata["X-Delete-At"]; ok {
			if ida != metadata["X-Delete-At"] {
				writer.StandardResponse(http.StatusPreconditionFailed)
				return
			}
		}
	}

	if os.MkdirAll(hashDir, 0770) != nil {
		writer.StandardResponse(http.StatusInternalServerError)
		return
	}
<<<<<<< HEAD
	requestTimestamp, err := hummingbird.StandardizeTimestamp(request.Header.Get("X-Timestamp"))
	if err != nil {
		request.LogError("Error standardizing request X-Timestamp: %s", err.Error())
		http.Error(writer, "Invalid X-Timestamp header", http.StatusNotFound)
		return
	}
	fileName := fmt.Sprintf("%s/%s.ts", hashDir, requestTimestamp)
=======

	floatTimestamp, _ := strconv.ParseFloat(request.Header.Get("X-Timestamp"), 64)
	fileName := fmt.Sprintf("%s/%.5f.ts", hashDir, floatTimestamp) // TODO: use alan's func for this

>>>>>>> 89762e12
	tempFile, err := ioutil.TempFile(ObjTempDir(vars, server.driveRoot), "PUT")
	if err != nil {
		request.LogError("Error creating temporary file in %s: %s", server.driveRoot, err.Error())
		writer.StandardResponse(http.StatusInternalServerError)
		return
	}
	defer tempFile.Close()
	defer os.RemoveAll(tempFile.Name())
	metadata := make(map[string]interface{})
	metadata["X-Timestamp"] = requestTimestamp
	metadata["name"] = fmt.Sprintf("/%s/%s/%s", vars["account"], vars["container"], vars["obj"])
	WriteMetadata(int(tempFile.Fd()), metadata)

	if !server.disableFsync {
		if server.asyncFsync {
			go tempFile.Sync()
		} else {
			tempFile.Sync()
		}
	}
	os.Rename(tempFile.Name(), fileName)

	finalize := func() {
		UpdateContainer(metadata, request, vars, hashDir)
		if _, ok := metadata["X-Delete-At"]; ok {
			UpdateDeleteAt(request, vars, metadata, hashDir)
		}
		HashCleanupListDir(hashDir, request)
		InvalidateHash(hashDir, !server.disableFsync)
	}
	if server.asyncFinalize {
		go finalize()
	} else {
		finalize()
	}
	headers.Set("X-Backend-Timestamp", metadata["X-Timestamp"].(string))
	if !strings.HasSuffix(dataFile, ".data") {
		writer.StandardResponse(http.StatusNotFound)
	} else {
		http.Error(writer, "", http.StatusNoContent)
	}
}

func (server *ObjectHandler) ObjReplicateHandler(writer *hummingbird.WebWriter, request *hummingbird.WebRequest, vars map[string]string) {
	hashes, err := GetHashes(server.driveRoot, vars["device"], vars["partition"], strings.Split(vars["suffixes"], "-"), request)
	if err != nil {
		writer.StandardResponse(http.StatusInternalServerError)
		// TODO: need to check if this is  507 instead of a 500 for the drive unmounted
		//        if err.(*BackEnd)
		//		http.Error(writer, http.StatusText(http.StatusInternalServerError), http.StatusInternalServerError)
		return
	}
	writer.WriteHeader(http.StatusOK)
	writer.Write(hummingbird.PickleDumps(hashes))
}

func GetDefault(h http.Header, key string, dfl string) string {
	val := h.Get(key)
	if val == "" {
		return dfl
	}
	return val
}

func (server *ObjectHandler) AcquireDisk(disk string) bool {
	if _, ok := server.diskInUse[disk]; !ok {
		server.diskInUse[disk] = 0
	}
	if server.diskInUse[disk] > server.diskLimit {
		return false
	}
	server.diskInUse[disk] += 1
	return true
}

func (server *ObjectHandler) ReleaseDisk(disk string) {
	server.diskInUse[disk] -= 1
}

func (server *ObjectHandler) LogRequest(writer *hummingbird.WebWriter, request *hummingbird.WebRequest) {
	go server.logger.Info(fmt.Sprintf("%s - - [%s] \"%s %s\" %d %s \"%s\" \"%s\" \"%s\" %.4f \"%s\"",
		request.RemoteAddr,
		time.Now().Format("02/Jan/2006:15:04:05 -0700"),
		request.Method,
		request.URL.Path,
		writer.Status,
		GetDefault(writer.Header(), "Content-Length", "-"),
		GetDefault(request.Header, "Referer", "-"),
		GetDefault(request.Header, "X-Trans-Id", "-"),
		GetDefault(request.Header, "User-Agent", "-"),
		time.Since(request.Start).Seconds(),
		"-")) // TODO: "additional info"?
}

func (server ObjectHandler) ServeHTTP(writer http.ResponseWriter, request *http.Request) {
	if request.URL.Path == "/healthcheck" {
		writer.Header().Set("Content-Length", "2")
		writer.WriteHeader(http.StatusOK)
		writer.Write([]byte("OK"))
		return
	} else if strings.HasPrefix(request.URL.Path, "/recon/") {
		hummingbird.ReconHandler(server.driveRoot, writer, request)
		return
	} else if request.URL.Path == "/diskusage" {
		data, err := json.Marshal(server.diskInUse)
		if err == nil {
			writer.WriteHeader(http.StatusOK)
			writer.Write(data)
		} else {
			writer.WriteHeader(http.StatusInternalServerError)
			writer.Write([]byte(err.Error()))
		}
		return
	}
	parts := strings.SplitN(request.URL.Path, "/", 6)
	vars := make(map[string]string)
	if len(parts) > 1 {
		vars["device"] = parts[1]
		if len(parts) > 2 {
			vars["partition"] = parts[2]
			if len(parts) > 3 {
				vars["account"] = parts[3]
				vars["suffixes"] = parts[3]
				if len(parts) > 4 {
					vars["container"] = parts[4]
					if len(parts) > 5 {
						vars["obj"] = parts[5]
					}
				}
			}
		}
	}

	newWriter := &hummingbird.WebWriter{writer, 200}
	newRequest := &hummingbird.WebRequest{request, request.Header.Get("X-Trans-Id"), request.Header.Get("X-Timestamp"), time.Now(), server.logger}
	defer newRequest.LogPanics()
	defer server.LogRequest(newWriter, newRequest) // log the request after return

	if !server.AcquireDisk(vars["device"]) {
		newWriter.StandardResponse(http.StatusInternalServerError)
		return
	}
	defer server.ReleaseDisk(vars["device"])

	switch request.Method {
	case "GET":
		server.ObjGetHandler(newWriter, newRequest, vars)
	case "HEAD":
		server.ObjGetHandler(newWriter, newRequest, vars)
	case "PUT":
		server.ObjPutHandler(newWriter, newRequest, vars)
	case "DELETE":
		server.ObjDeleteHandler(newWriter, newRequest, vars)
	case "REPLICATE":
		server.ObjReplicateHandler(newWriter, newRequest, vars)
	}
}

func GetServer(conf string) (string, int, http.Handler) {
	handler := ObjectHandler{driveRoot: "/srv/node", hashPathPrefix: "", hashPathSuffix: "",
		checkMounts: true, disableFsync: false, asyncFinalize: false,
		allowedHeaders: map[string]bool{"Content-Disposition": true,
			"Content-Encoding":      true,
			"X-Delete-At":           true,
			"X-Object-Manifest":     true,
			"X-Static-Large-Object": true,
		},
		diskInUse: map[string]int64{},
	}

	if swiftconf, err := hummingbird.LoadIniFile("/etc/hummingbird/hummingbird.conf"); err == nil {
		handler.hashPathPrefix = swiftconf.GetDefault("swift-hash", "swift_hash_path_prefix", "")
		handler.hashPathSuffix = swiftconf.GetDefault("swift-hash", "swift_hash_path_suffix", "")
	} else if swiftconf, err := hummingbird.LoadIniFile("/etc/swift/swift.conf"); err == nil {
		handler.hashPathPrefix = swiftconf.GetDefault("swift-hash", "swift_hash_path_prefix", "")
		handler.hashPathSuffix = swiftconf.GetDefault("swift-hash", "swift_hash_path_suffix", "")
	}

	serverconf, err := hummingbird.LoadIniFile(conf)
	if err != nil {
		panic(fmt.Sprintf("Unable to load %s", conf))
	}
	handler.driveRoot = serverconf.GetDefault("DEFAULT", "devices", "/srv/node")
	handler.checkMounts = hummingbird.LooksTrue(serverconf.GetDefault("DEFAULT", "mount_check", "true"))
	handler.disableFsync = hummingbird.LooksTrue(serverconf.GetDefault("DEFAULT", "disable_fsync", "false"))
	handler.asyncFinalize = hummingbird.LooksTrue(serverconf.GetDefault("DEFAULT", "async_finalize", "false"))
	handler.asyncFsync = hummingbird.LooksTrue(serverconf.GetDefault("DEFAULT", "async_fsync", "false"))
	handler.diskLimit, err = strconv.ParseInt(serverconf.GetDefault("DEFAULT", "disk_limit", "100"), 10, 64)
	handler.dropCache = hummingbird.LooksTrue(serverconf.GetDefault("DEFAULT", "drop_cache", "true"))
	if err != nil {
		panic("Invalid disk_limit format")
	}
	bindIP := serverconf.GetDefault("DEFAULT", "bind_ip", "0.0.0.0")
	bindPort, err := strconv.ParseInt(serverconf.GetDefault("DEFAULT", "bind_port", "6000"), 10, 64)
	if err != nil {
		panic("Invalid bind port format")
	}
	if allowedHeaders, ok := serverconf.Get("DEFAULT", "allowed_headers"); ok {
		headers := strings.Split(allowedHeaders, ",")
		for i := range headers {
			handler.allowedHeaders[textproto.CanonicalMIMEHeaderKey(strings.TrimSpace(headers[i]))] = true
		}
	}

	handler.logger = hummingbird.SetupLogger(serverconf.GetDefault("DEFAULT", "log_facility", "LOG_LOCAL0"), "object-server")
	hummingbird.DropPrivileges(serverconf.GetDefault("DEFAULT", "user", "swift"))

	return bindIP, int(bindPort), handler
}<|MERGE_RESOLUTION|>--- conflicted
+++ resolved
@@ -167,11 +167,11 @@
 func (server *ObjectHandler) ObjPutHandler(writer *hummingbird.WebWriter, request *hummingbird.WebRequest, vars map[string]string) {
 	outHeaders := writer.Header()
 	if !hummingbird.ValidTimestamp(request.Header.Get("X-Timestamp")) {
-	  	http.Error(writer, "Invalid X-Timestamp header", http.StatusBadRequest)
+		http.Error(writer, "Invalid X-Timestamp header", http.StatusBadRequest)
 		return
 	}
 	if request.Header.Get("Content-Type") == "" {
-	  	http.Error(writer, "No content type", http.StatusBadRequest)
+		http.Error(writer, "No content type", http.StatusBadRequest)
 		return
 	}
 	hashDir, err := ObjHashDir(vars, server.driveRoot, server.hashPathPrefix, server.hashPathSuffix, server.checkMounts)
@@ -192,7 +192,6 @@
 		writer.StandardResponse(http.StatusInternalServerError)
 		return
 	}
-<<<<<<< HEAD
 	requestTimestamp, err := hummingbird.StandardizeTimestamp(request.Header.Get("X-Timestamp"))
 	if err != nil {
 		request.LogError("Error standardizing request X-Timestamp: %s", err.Error())
@@ -201,10 +200,6 @@
 	}
 
 	fileName := fmt.Sprintf("%s/%s.data", hashDir, requestTimestamp)
-=======
-	floatTimestamp, _ := strconv.ParseFloat(request.Header.Get("X-Timestamp"), 64)
-	fileName := fmt.Sprintf("%s/%.5f.data", hashDir, floatTimestamp) // TODO: use alan's func for this
->>>>>>> 89762e12
 	tempFile, err := ioutil.TempFile(ObjTempDir(vars, server.driveRoot), "PUT")
 	if err != nil {
 		request.LogError("Error creating temporary file in %s: %s", server.driveRoot, err.Error())
@@ -306,7 +301,6 @@
 		writer.StandardResponse(http.StatusInternalServerError)
 		return
 	}
-<<<<<<< HEAD
 	requestTimestamp, err := hummingbird.StandardizeTimestamp(request.Header.Get("X-Timestamp"))
 	if err != nil {
 		request.LogError("Error standardizing request X-Timestamp: %s", err.Error())
@@ -314,12 +308,6 @@
 		return
 	}
 	fileName := fmt.Sprintf("%s/%s.ts", hashDir, requestTimestamp)
-=======
-
-	floatTimestamp, _ := strconv.ParseFloat(request.Header.Get("X-Timestamp"), 64)
-	fileName := fmt.Sprintf("%s/%.5f.ts", hashDir, floatTimestamp) // TODO: use alan's func for this
-
->>>>>>> 89762e12
 	tempFile, err := ioutil.TempFile(ObjTempDir(vars, server.driveRoot), "PUT")
 	if err != nil {
 		request.LogError("Error creating temporary file in %s: %s", server.driveRoot, err.Error())
